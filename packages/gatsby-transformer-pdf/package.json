--- conflicted
+++ resolved
@@ -1,11 +1,7 @@
 {
   "name": "gatsby-transformer-pdf",
   "description": "Gatsby transformer plugin for pdf files",
-<<<<<<< HEAD
-  "version": "2.14.0",
-=======
   "version": "3.0.0-zz-next.1",
->>>>>>> d03fe39c
   "author": "Alex Munoz <almunozdo@gmail.com>",
   "bugs": {
     "url": "https://github.com/gatsbyjs/gatsby/issues"
@@ -18,11 +14,7 @@
   "devDependencies": {
     "@babel/cli": "^7.15.4",
     "@babel/core": "^7.15.5",
-<<<<<<< HEAD
-    "babel-preset-gatsby-package": "^1.14.0",
-=======
     "babel-preset-gatsby-package": "^2.0.0-zz-next.1",
->>>>>>> d03fe39c
     "cross-env": "^7.0.3"
   },
   "homepage": "https://github.com/gatsbyjs/gatsby/tree/master/packages/gatsby-transformer-pdf#readme",
