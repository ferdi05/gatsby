--- conflicted
+++ resolved
@@ -1,11 +1,7 @@
 {
   "name": "gatsby-remark-graphviz",
   "description": "Processes graphviz code blocks and renders to SVG using viz.js",
-<<<<<<< HEAD
-  "version": "3.11.0",
-=======
   "version": "4.0.0-zz-next.1",
->>>>>>> d03fe39c
   "author": "Anthony Marcar <anthony@moocar.me>",
   "bugs": {
     "url": "https://github.com/gatsbyjs/gatsby/issues"
@@ -19,11 +15,7 @@
   "devDependencies": {
     "@babel/cli": "^7.15.4",
     "@babel/core": "^7.15.5",
-<<<<<<< HEAD
-    "babel-preset-gatsby-package": "^1.14.0",
-=======
     "babel-preset-gatsby-package": "^2.0.0-zz-next.1",
->>>>>>> d03fe39c
     "cross-env": "^7.0.3",
     "hast-util-to-html": "^7.1.3",
     "mdast-util-to-hast": "^10.2.0",
