--- conflicted
+++ resolved
@@ -1,11 +1,7 @@
 {
   "name": "gatsby-react-router-scroll",
   "description": "React Router scroll management forked from https://github.com/ytase/react-router-scroll for Gatsby",
-<<<<<<< HEAD
-  "version": "4.14.0",
-=======
   "version": "5.0.0-zz-next.1",
->>>>>>> d03fe39c
   "author": "Jimmy Jia",
   "bugs": {
     "url": "https://github.com/gatsbyjs/gatsby/issues"
@@ -17,11 +13,7 @@
     "@babel/cli": "^7.15.4",
     "@babel/core": "^7.15.5",
     "babel-plugin-dev-expression": "^0.2.2",
-<<<<<<< HEAD
-    "babel-preset-gatsby-package": "^1.14.0",
-=======
     "babel-preset-gatsby-package": "^2.0.0-zz-next.1",
->>>>>>> d03fe39c
     "cross-env": "^7.0.3",
     "history": "^4.10.1"
   },
