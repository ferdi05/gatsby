--- conflicted
+++ resolved
@@ -10,14 +10,9 @@
     "@babel/runtime": "^7.15.4",
     "date-fns": "^2.28.0",
     "fs-extra": "^10.0.0",
-<<<<<<< HEAD
-    "gatsby-core-utils": "^3.5.0-next.3",
-    "gatsby-telemetry": "^3.5.0-next.3",
     "js-cookie": "^3.0.1",
-=======
     "gatsby-core-utils": "^3.6.0-next.0",
     "gatsby-telemetry": "^3.6.0-next.0",
->>>>>>> 08ce379f
     "kebab-hash": "^0.1.2",
     "lodash": "^4.17.21",
     "webpack-assets-manifest": "^5.0.6"
