import React, { useEffect, useState } from "react"
import { IndicatorButtonTooltip } from "../tooltips"
import { spinnerIcon, exitIcon } from "../icons"

const IndicatorButton = ({
  buttonIndex,
  tooltip,
  iconSvg,
  onClick,
  showSpinner,
  active = false,
  testId,
  onMouseEnter,
  hoverable,
<<<<<<< HEAD
  highlighted,
}) => {
  const [showTooltip, setShowTooltip] = useState(tooltip?.show)
  const isFirstButton = buttonIndex === 0
  const marginTop = isFirstButton ? `0px` : `8px`

  const onButtonMouseEnter = () => {
    if (active) {
      setShowTooltip(true)

      if (onMouseEnter) {
        onMouseEnter()
      }
    }
  }
  const onMouseLeave = () => setShowTooltip(false)
  const onButtonClick = event => {
    event.stopPropagation()
    if (active && hoverable && onClick) {
      onClick()
    }
  }

  useEffect(() => {
    setShowTooltip(tooltip?.show)
  }, [tooltip?.show])

=======
  showInfo = false,
}) {
  const [showTooltip, setShowTooltip] = useState(false)
  const buttonRef = useRef(null)
  const isFirstButton = buttonIndex === 0
  const marginTop = isFirstButton ? `0px` : `8px`

>>>>>>> 08ce379f
  return (
    <>
      <button
        data-gatsby-preview-indicator="button"
        data-gatsby-preview-indicator-active-button={`${active}`}
        data-gatsby-preview-indicator-hoverable={
          active && hoverable && !highlighted ? `true` : `false`
        }
        data-gatsby-preview-indicator-highlighted-button={`${highlighted}`}
        style={{ marginTop: marginTop }}
        onMouseEnter={onButtonMouseEnter}
        onMouseLeave={onMouseLeave}
        onClick={onButtonClick}
      >
<<<<<<< HEAD
        <div data-testid={`${testId}-button`}>
=======
        <div
          data-testid={`${testId}-button`}
          onClick={
            hoverable
              ? onClick
              : () => {
                  setShowTooltip(!showTooltip)
                }
          }
          onMouseEnter={() => {
            if (hoverable) {
              setShowTooltip(true)

              if (onMouseEnter) {
                onMouseEnter()
              }
            }
          }}
          onMouseLeave={() => {
            if (hoverable) {
              setShowTooltip(false)
            }
          }}
        >
>>>>>>> 08ce379f
          {iconSvg}
          {showSpinner && (
            <div data-gatsby-preview-indicator="spinner">{spinnerIcon}</div>
          )}
        </div>
        {tooltip && (
          <IndicatorButtonTooltip
            {...tooltip}
            testId={testId}
            show={showTooltip}
          />
        )}
      </button>
<<<<<<< HEAD
=======
      {tooltipContent && (
        <IndicatorButtonTooltip
          tooltipContent={tooltipContent}
          iconExit={
            showInfo && (
              <button
                onClick={() => {
                  setShowTooltip(false)
                }}
                data-gatsby-preview-indicator="tooltip-link"
              >
                {exitIcon}
              </button>
            )
          }
          overrideShowTooltip={overrideShowTooltip}
          showTooltip={showTooltip}
          elementRef={buttonRef}
          testId={testId}
        />
      )}
>>>>>>> 08ce379f
    </>
  )
}

export default IndicatorButton<|MERGE_RESOLUTION|>--- conflicted
+++ resolved
@@ -12,7 +12,6 @@
   testId,
   onMouseEnter,
   hoverable,
-<<<<<<< HEAD
   highlighted,
 }) => {
   const [showTooltip, setShowTooltip] = useState(tooltip?.show)
@@ -40,15 +39,6 @@
     setShowTooltip(tooltip?.show)
   }, [tooltip?.show])
 
-=======
-  showInfo = false,
-}) {
-  const [showTooltip, setShowTooltip] = useState(false)
-  const buttonRef = useRef(null)
-  const isFirstButton = buttonIndex === 0
-  const marginTop = isFirstButton ? `0px` : `8px`
-
->>>>>>> 08ce379f
   return (
     <>
       <button
@@ -63,34 +53,7 @@
         onMouseLeave={onMouseLeave}
         onClick={onButtonClick}
       >
-<<<<<<< HEAD
         <div data-testid={`${testId}-button`}>
-=======
-        <div
-          data-testid={`${testId}-button`}
-          onClick={
-            hoverable
-              ? onClick
-              : () => {
-                  setShowTooltip(!showTooltip)
-                }
-          }
-          onMouseEnter={() => {
-            if (hoverable) {
-              setShowTooltip(true)
-
-              if (onMouseEnter) {
-                onMouseEnter()
-              }
-            }
-          }}
-          onMouseLeave={() => {
-            if (hoverable) {
-              setShowTooltip(false)
-            }
-          }}
-        >
->>>>>>> 08ce379f
           {iconSvg}
           {showSpinner && (
             <div data-gatsby-preview-indicator="spinner">{spinnerIcon}</div>
@@ -104,30 +67,6 @@
           />
         )}
       </button>
-<<<<<<< HEAD
-=======
-      {tooltipContent && (
-        <IndicatorButtonTooltip
-          tooltipContent={tooltipContent}
-          iconExit={
-            showInfo && (
-              <button
-                onClick={() => {
-                  setShowTooltip(false)
-                }}
-                data-gatsby-preview-indicator="tooltip-link"
-              >
-                {exitIcon}
-              </button>
-            )
-          }
-          overrideShowTooltip={overrideShowTooltip}
-          showTooltip={showTooltip}
-          elementRef={buttonRef}
-          testId={testId}
-        />
-      )}
->>>>>>> 08ce379f
     </>
   )
 }
