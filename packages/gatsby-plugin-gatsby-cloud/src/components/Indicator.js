import React, { useState, useEffect, useCallback, useRef } from "react"
import { BuildStatus } from "../models/enums"
import getBuildInfo from "../utils/getBuildInfo"
import trackEvent from "../utils/trackEvent"
import {
  LinkIndicatorButton,
  InfoIndicatorButton,
  GatsbyIndicatorButton,
} from "./buttons"
import Style from "./Style"

const POLLING_INTERVAL = process.env.GATSBY_PREVIEW_POLL_INTERVAL
  ? parseInt(process.env.GATSBY_PREVIEW_POLL_INTERVAL)
  : 3000

const PreviewIndicator = ({ children }) => (
  <>
    <Style />
    <div
      data-testid="preview-status-indicator"
      data-gatsby-preview-indicator="root"
      aria-live="assertive"
    >
      {children}
    </div>
  </>
)

let buildId = ``

const Indicator = () => {
  const [buildInfo, setBuildInfo] = useState()
  const timeoutRef = useRef(null)
  const shouldPoll = useRef(false)
  const trackedInitialLoad = useRef(false)

  const { siteInfo, currentBuild } = buildInfo || {
    siteInfo: {},
    currentBuild: {},
  }

  const { orgId, siteId } = siteInfo || {}

  const pollData = useCallback(async function pollData() {
    const prettyUrlRegex = /^preview-/
    const host = window.location.hostname

    // currentBuild is the most recent build that is not QUEUED.
    // latestBuild is the most recent build that finished running (ONLY status ERROR or SUCCESS)
    const isOnPrettyUrl = prettyUrlRegex.test(host)
    const { siteInfo, currentBuild, latestBuild } = await getBuildInfo()

    if (!buildId) {
      if (isOnPrettyUrl || host === `localhost`) {
        buildId = latestBuild?.id
      } else {
        // Match UUID from preview build URL https://build-af44185e-b8e5-11eb-8529-0242ac130003.gtsb.io
        const buildIdMatch = host?.match(/build-(.*?(?=\.))/)
        if (buildIdMatch) {
          buildId = buildIdMatch[1]
        }
      }
    }

    const newBuildInfo = {
      currentBuild,
      latestBuild,
      siteInfo,
      isOnPrettyUrl,
    }

    if (currentBuild?.buildStatus === BuildStatus.BUILDING) {
      setBuildInfo({ ...newBuildInfo, buildStatus: BuildStatus.BUILDING })
    } else if (currentBuild?.buildStatus === BuildStatus.ERROR) {
      setBuildInfo({ ...newBuildInfo, buildStatus: BuildStatus.ERROR })
    } else if (buildId && buildId === newBuildInfo?.currentBuild?.id) {
      setBuildInfo({ ...newBuildInfo, buildStatus: BuildStatus.UPTODATE })
    } else if (
      buildId &&
      buildId !== newBuildInfo?.latestBuild?.id &&
      currentBuild?.buildStatus === BuildStatus.SUCCESS
    ) {
      setBuildInfo({ ...newBuildInfo, buildStatus: BuildStatus.SUCCESS })
    }

    if (shouldPoll.current) {
      timeoutRef.current = setTimeout(pollData, POLLING_INTERVAL)
    }
  }, [])

  useEffect(() => {
    if (buildInfo?.siteInfo && !trackedInitialLoad.current) {
      trackEvent({
        eventType: `PREVIEW_INDICATOR_LOADED`,
        buildId,
        orgId,
        siteId,
      })

      trackedInitialLoad.current = true
    }
  }, [buildInfo])

  useEffect(() => {
    shouldPoll.current = true
    pollData()

    return () => {
      shouldPoll.current = false

      if (timeoutRef.current) {
        clearTimeout(timeoutRef.current)
        timeoutRef.current = null
      }
    }
  }, [])

  const buttonProps = {
    orgId,
    siteId,
    buildId,
    buildStatus: buildInfo?.buildStatus,
    isOnPrettyUrl: buildInfo?.isOnPrettyUrl,
    sitePrefix: siteInfo?.sitePrefix,
    createdAt: currentBuild?.createdAt,
    erroredBuildId: currentBuild?.id,
  }

  return (
    <PreviewIndicator>
<<<<<<< HEAD
      <GatsbyIndicatorButton buttonIndex={1} {...buttonProps} />
      <LinkIndicatorButton buttonIndex={2} {...buttonProps} />
      <InfoIndicatorButton buttonIndex={3} {...buttonProps} />
=======
      <GatsbyIndicatorButton {...buttonProps} />
      <InfoIndicatorButton {...buttonProps} />
      <LinkIndicatorButton {...buttonProps} />
>>>>>>> 08ce379f
    </PreviewIndicator>
  )
}

export { PreviewIndicator }
export default Indicator<|MERGE_RESOLUTION|>--- conflicted
+++ resolved
@@ -128,15 +128,9 @@
 
   return (
     <PreviewIndicator>
-<<<<<<< HEAD
       <GatsbyIndicatorButton buttonIndex={1} {...buttonProps} />
+      <InfoIndicatorButton buttonIndex={3} {...buttonProps} />
       <LinkIndicatorButton buttonIndex={2} {...buttonProps} />
-      <InfoIndicatorButton buttonIndex={3} {...buttonProps} />
-=======
-      <GatsbyIndicatorButton {...buttonProps} />
-      <InfoIndicatorButton {...buttonProps} />
-      <LinkIndicatorButton {...buttonProps} />
->>>>>>> 08ce379f
     </PreviewIndicator>
   )
 }
