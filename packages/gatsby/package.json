--- conflicted
+++ resolved
@@ -82,14 +82,9 @@
     "gatsby-graphiql-explorer": "^2.5.0-next.0",
     "gatsby-legacy-polyfills": "^2.5.0-next.0",
     "gatsby-link": "^4.5.0-next.0",
-<<<<<<< HEAD
-    "gatsby-page-utils": "^2.5.0-next.1",
-    "gatsby-plugin-page-creator": "^4.5.0-next.1",
-    "gatsby-plugin-typescript": "^4.5.0-next.1",
-=======
+    "gatsby-page-utils": "^2.5.0-next.2",
     "gatsby-plugin-page-creator": "^4.5.0-next.2",
     "gatsby-plugin-typescript": "^4.5.0-next.2",
->>>>>>> 33049c8e
     "gatsby-plugin-utils": "^2.5.0-next.0",
     "gatsby-react-router-scroll": "^5.5.0-next.0",
     "gatsby-telemetry": "^3.5.0-next.2",
