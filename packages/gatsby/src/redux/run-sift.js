--- conflicted
+++ resolved
@@ -174,37 +174,20 @@
 
   const {
     queryArgs = { filter: {}, sort: {} },
-    gqlSchema,
-    gqlType,
     firstOnly = false,
     resolvedFields = {},
+    nodeTypeNames,
   } = args
 
-  let possibleTypeNames
-  if (
-    gqlType instanceof GraphQLUnionType ||
-    gqlType instanceof GraphQLInterfaceType
-  ) {
-    possibleTypeNames = gqlSchema
-      .getPossibleTypes(gqlType)
-      .map(type => type.name)
-  } else {
-    possibleTypeNames = [gqlType.name]
-  }
-
-<<<<<<< HEAD
   let nodes
-=======
-  const { queryArgs, gqlType, firstOnly = false, nodeTypeNames } = args
->>>>>>> 7ce5cd04
-
-  if (possibleTypeNames.length > 1) {
-    nodes = possibleTypeNames.reduce(
+
+  if (nodeTypeNames.length > 1) {
+    nodes = nodeTypeNames.reduce(
       (acc, typeName) => acc.concat(getNodesAndResolvedNodes(typeName)),
       []
     )
   } else {
-    nodes = getNodesAndResolvedNodes(possibleTypeNames[0])
+    nodes = getNodesAndResolvedNodes(nodeTypeNames[0])
   }
 
   let siftFilter = getFilters(
