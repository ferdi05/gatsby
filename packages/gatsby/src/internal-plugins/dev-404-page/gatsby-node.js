const path = require(`path`)
const fs = require(`fs-extra`)
const chokidar = require(`chokidar`)

<<<<<<< HEAD
exports.createPagesStatefully = async ({ store, actions }, options, done) => {
  if (process.env.NODE_ENV !== `production`) {
    const { program } = store.getState()
    const { createPage } = actions
=======
exports.createPagesStatefully = async (
  { store, boundActionCreators },
  options,
  done
) => {
  if (process.env.NODE_ENV !== `production`) {
    const { program } = store.getState()
    const { createPage } = boundActionCreators
>>>>>>> 0649a0e8
    const source = path.join(__dirname, `./raw_dev-404-page.js`)
    const destination = path.join(
      program.directory,
      `.cache`,
      `dev-404-page.js`
    )
    const copy = () => fs.copy(source, destination)
    await copy()
    createPage({
      component: destination,
      path: `/dev-404-page/`,
    })
    chokidar
      .watch(source)
      .on(`change`, () => copy())
      .on(`ready`, () => done())
  } else {
    done()
  }
}<|MERGE_RESOLUTION|>--- conflicted
+++ resolved
@@ -2,21 +2,14 @@
 const fs = require(`fs-extra`)
 const chokidar = require(`chokidar`)
 
-<<<<<<< HEAD
-exports.createPagesStatefully = async ({ store, actions }, options, done) => {
-  if (process.env.NODE_ENV !== `production`) {
-    const { program } = store.getState()
-    const { createPage } = actions
-=======
 exports.createPagesStatefully = async (
-  { store, boundActionCreators },
+  { store, actions },
   options,
   done
 ) => {
   if (process.env.NODE_ENV !== `production`) {
     const { program } = store.getState()
-    const { createPage } = boundActionCreators
->>>>>>> 0649a0e8
+    const { createPage } = actions
     const source = path.join(__dirname, `./raw_dev-404-page.js`)
     const destination = path.join(
       program.directory,
