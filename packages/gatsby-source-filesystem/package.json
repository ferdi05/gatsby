{
  "name": "gatsby-source-filesystem",
  "description": "Gatsby source plugin for building websites from local data. Markdown, JSON, images, YAML, CSV, and dozens of other data types supported.",
<<<<<<< HEAD
  "version": "3.14.0",
=======
  "version": "4.0.0-zz-next.1",
>>>>>>> d03fe39c
  "author": "Kyle Mathews <mathews.kyle@gmail.com>",
  "bugs": {
    "url": "https://github.com/gatsbyjs/gatsby/issues"
  },
  "dependencies": {
    "@babel/runtime": "^7.15.4",
    "chokidar": "^3.5.2",
    "fastq": "^1.11.1",
    "file-type": "^16.5.3",
    "fs-extra": "^10.0.0",
<<<<<<< HEAD
    "gatsby-core-utils": "^2.14.0",
=======
    "gatsby-core-utils": "^3.0.0-zz-next.1",
>>>>>>> d03fe39c
    "got": "^9.6.0",
    "md5-file": "^5.0.0",
    "mime": "^2.5.2",
    "pretty-bytes": "^5.4.1",
    "progress": "^2.0.3",
    "valid-url": "^1.0.9",
    "xstate": "^4.14.0"
  },
  "devDependencies": {
    "@babel/cli": "^7.15.4",
    "@babel/core": "^7.15.5",
<<<<<<< HEAD
    "babel-preset-gatsby-package": "^1.14.0",
=======
    "babel-preset-gatsby-package": "^2.0.0-zz-next.1",
>>>>>>> d03fe39c
    "cross-env": "^7.0.3"
  },
  "homepage": "https://github.com/gatsbyjs/gatsby/tree/master/packages/gatsby-source-filesystem#readme",
  "keywords": [
    "gatsby",
    "gatsby-plugin"
  ],
  "license": "MIT",
  "peerDependencies": {
    "gatsby": "^4.0.0-next"
  },
  "repository": {
    "type": "git",
    "url": "https://github.com/gatsbyjs/gatsby.git",
    "directory": "packages/gatsby-source-filesystem"
  },
  "scripts": {
    "build": "babel src --out-dir . --ignore \"**/__tests__\"",
    "prepare": "cross-env NODE_ENV=production npm run build",
    "watch": "babel -w src --out-dir . --ignore \"**/__tests__\""
  },
  "types": "index.d.ts",
  "engines": {
    "node": ">=14.15.0"
  }
}<|MERGE_RESOLUTION|>--- conflicted
+++ resolved
@@ -1,11 +1,7 @@
 {
   "name": "gatsby-source-filesystem",
   "description": "Gatsby source plugin for building websites from local data. Markdown, JSON, images, YAML, CSV, and dozens of other data types supported.",
-<<<<<<< HEAD
-  "version": "3.14.0",
-=======
   "version": "4.0.0-zz-next.1",
->>>>>>> d03fe39c
   "author": "Kyle Mathews <mathews.kyle@gmail.com>",
   "bugs": {
     "url": "https://github.com/gatsbyjs/gatsby/issues"
@@ -16,11 +12,7 @@
     "fastq": "^1.11.1",
     "file-type": "^16.5.3",
     "fs-extra": "^10.0.0",
-<<<<<<< HEAD
-    "gatsby-core-utils": "^2.14.0",
-=======
     "gatsby-core-utils": "^3.0.0-zz-next.1",
->>>>>>> d03fe39c
     "got": "^9.6.0",
     "md5-file": "^5.0.0",
     "mime": "^2.5.2",
@@ -32,11 +24,7 @@
   "devDependencies": {
     "@babel/cli": "^7.15.4",
     "@babel/core": "^7.15.5",
-<<<<<<< HEAD
-    "babel-preset-gatsby-package": "^1.14.0",
-=======
     "babel-preset-gatsby-package": "^2.0.0-zz-next.1",
->>>>>>> d03fe39c
     "cross-env": "^7.0.3"
   },
   "homepage": "https://github.com/gatsbyjs/gatsby/tree/master/packages/gatsby-source-filesystem#readme",
