--- conflicted
+++ resolved
@@ -1,11 +1,7 @@
 {
   "name": "gatsby-remark-prismjs",
   "description": "Adds syntax highlighting to code blocks at build time using PrismJS",
-<<<<<<< HEAD
-  "version": "1.2.16-11",
-=======
-  "version": "2.0.3",
->>>>>>> 1d9a99b7
+  "version": "2.0.3-1",
   "author": "Kyle Mathews <mathews.kyle@gmail.com>",
   "bugs": {
     "url": "https://github.com/gatsbyjs/gatsby/issues"
@@ -13,14 +9,17 @@
   "dependencies": {
     "@babel/runtime": "7.0.0-beta.47",
     "parse-numeric-range": "^0.0.2",
-    "prismjs": "^1.13.0",
     "unist-util-visit": "^1.3.0"
   },
   "devDependencies": {
     "@babel/cli": "7.0.0-beta.47",
     "@babel/core": "7.0.0-beta.47",
     "cross-env": "^5.1.4",
+    "prismjs": "^1.13.0",
     "remark": "^9.0.0"
+  },
+  "peerDependencies": {
+    "prismjs": "^1.13.0"
   },
   "homepage": "https://github.com/gatsbyjs/gatsby/tree/master/packages/gatsby-remark-prismjs#readme",
   "keywords": [
